--- conflicted
+++ resolved
@@ -105,8 +105,6 @@
    ```bash
    python utils/call_llm.py
    ```
-
-<<<<<<< HEAD
 4. Run the Streamlit web interface:
    ```bash
    streamlit run app.py
@@ -123,23 +121,6 @@
    - `-i, --include` - Files to include (e.g., "*.py" "*.js")
    - `-e, --exclude` - Files to exclude (e.g., "tests/*" "docs/*")
    - `-s, --max-size` - Maximum file size in bytes (default: 100KB)
-=======
-7. Generate a complete codebase tutorial by running the main script:
-    ```bash
-    # Analyze a GitHub repository
-    python main.py --repo https://github.com/username/repo --include "*.py" "*.js" --exclude "tests/*" --max-size 50000
-
-    # Or, analyze a local directory
-    python main.py --dir /path/to/your/codebase --include "*.py" --exclude "*test*"
-    ```
-    - `--repo` or `--dir` - Specify either a GitHub repo URL or a local directory path (required, mutually exclusive)
-    - `-n, --name` - Project name (optional, derived from URL/directory if omitted)
-    - `-t, --token` - GitHub token (or set GITHUB_TOKEN environment variable)
-    - `-o, --output` - Output directory (default: ./output)
-    - `-i, --include` - Files to include (e.g., "*.py" "*.js")
-    - `-e, --exclude` - Files to exclude (e.g., "tests/*" "docs/*")
-    - `-s, --max-size` - Maximum file size in bytes (default: 100KB)
->>>>>>> 6178f6f4
       
 The application will crawl the repository, analyze the codebase structure, generate tutorial content, and save the output in the specified directory (default: ./output).
 
